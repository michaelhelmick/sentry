"""
sentry.manager
~~~~~~~~~~~~~~

:copyright: (c) 2010-2013 by the Sentry Team, see AUTHORS for more details.
:license: BSD, see LICENSE for more details.
"""

from __future__ import with_statement

import datetime
import hashlib
import logging
import time
import warnings
import uuid

from celery.signals import task_postrun
from django.conf import settings
from django.contrib.auth.models import UserManager
from django.core.signals import request_finished
from django.db import models, transaction, IntegrityError
<<<<<<< HEAD
from django.db.models import Sum, F
from django.db.models.signals import post_save, post_delete, post_init, class_prepared
=======
from django.db.models import Sum
>>>>>>> 33760259
from django.utils import timezone
from django.utils.datastructures import SortedDict

from raven.utils.encoding import to_string
<<<<<<< HEAD
from sentry.conf import settings
=======
from sentry import app
>>>>>>> 33760259
from sentry.constants import (
    STATUS_RESOLVED, STATUS_UNRESOLVED, MINUTE_NORMALIZATION,
    MAX_EXTRA_VARIABLE_SIZE, LOG_LEVELS, DEFAULT_LOGGER_NAME,
    MAX_CULPRIT_LENGTH)
from sentry.db.models import BaseManager
from sentry.processors.base import send_group_processors
from sentry.signals import regression_signal
from sentry.tasks.index import index_event
from sentry.utils.cache import cache, memoize
from sentry.utils.dates import get_sql_date_trunc, normalize_datetime
from sentry.utils.db import get_db_engine, has_charts, attach_foreignkey
from sentry.utils.safe import safe_execute, trim, trim_dict, trim_frames
from sentry.utils.strings import strip

logger = logging.getLogger('sentry.errors')

UNSAVED = dict()
MAX_TAG_LENGTH = 200


def get_checksum_from_event(event):
    interfaces = event.interfaces
    for interface in interfaces.itervalues():
        result = interface.get_composite_hash(interfaces=event.interfaces)
        if result:
            hash = hashlib.md5()
            for r in result:
                hash.update(to_string(r))
            return hash.hexdigest()
    return hashlib.md5(to_string(event.message)).hexdigest()


<<<<<<< HEAD
def buffered_update(model, kwargs, values):
    create_or_update(model, values=values, **kwargs)


class BaseManager(models.Manager):
    lookup_handlers = {
        'iexact': lambda x: x.upper(),
    }
    use_for_related_fields = True

    def __init__(self, *args, **kwargs):
        self.cache_fields = kwargs.pop('cache_fields', [])
        self.cache_ttl = kwargs.pop('cache_ttl', 60 * 5)
        self.__local_cache = threading.local()
        super(BaseManager, self).__init__(*args, **kwargs)

    def _get_cache(self):
        if not hasattr(self.__local_cache, 'value'):
            self.__local_cache.value = weakref.WeakKeyDictionary()
        return self.__local_cache.value

    def _set_cache(self, value):
        self.__local_cache.value = value

    __cache = property(_get_cache, _set_cache)

    def __getstate__(self):
        d = self.__dict__.copy()
        # we cant serialize weakrefs
        d.pop('_BaseManager__cache', None)
        d.pop('_BaseManager__local_cache', None)
        return d

    def __setstate__(self, state):
        self.__dict__.update(state)
        self.__local_cache = weakref.WeakKeyDictionary()

    def __class_prepared(self, sender, **kwargs):
        """
        Given the cache is configured, connects the required signals for invalidation.
        """
        if not self.cache_fields:
            return
        post_init.connect(self.__post_init, sender=sender, weak=False)
        post_save.connect(self.__post_save, sender=sender, weak=False)
        post_delete.connect(self.__post_delete, sender=sender, weak=False)

    def __cache_state(self, instance):
        """
        Updates the tracked state of an instance.
        """
        if instance.pk:
            self.__cache[instance] = dict((f, getattr(instance, f)) for f in self.cache_fields)
        else:
            self.__cache[instance] = UNSAVED

    def __post_init(self, instance, **kwargs):
        """
        Stores the initial state of an instance.
        """
        self.__cache_state(instance)

    def __post_save(self, instance, **kwargs):
        """
        Pushes changes to an instance into the cache, and removes invalid (changed)
        lookup values.
        """
        pk_name = instance._meta.pk.name
        pk_names = ('pk', pk_name)
        pk_val = instance.pk
        for key in self.cache_fields:
            if key in pk_names:
                continue
            # store pointers
            cache.set(self.__get_lookup_cache_key(**{key: getattr(instance, key)}), pk_val, self.cache_ttl)  # 1 hour

        # Ensure we don't serialize the database into the cache
        db = instance._state.db
        instance._state.db = None
        # store actual object
        try:
            cache.set(self.__get_lookup_cache_key(**{pk_name: pk_val}), instance, self.cache_ttl)
        except Exception as e:
            logger.error(e, exc_info=True)
        instance._state.db = db

        # Kill off any keys which are no longer valid
        if instance in self.__cache:
            for key in self.cache_fields:
                if key not in self.__cache[instance]:
                    continue
                value = self.__cache[instance][key]
                if value != getattr(instance, key):
                    cache.delete(self.__get_lookup_cache_key(**{key: value}))

        self.__cache_state(instance)

    def __post_delete(self, instance, **kwargs):
        """
        Drops instance from all cache storages.
        """
        pk_name = instance._meta.pk.name
        for key in self.cache_fields:
            if key in ('pk', pk_name):
                continue
            # remove pointers
            cache.delete(self.__get_lookup_cache_key(**{key: getattr(instance, key)}))
        # remove actual object
        cache.delete(self.__get_lookup_cache_key(**{pk_name: instance.pk}))

    def __get_lookup_cache_key(self, **kwargs):
        return make_key(self.model, 'modelcache', kwargs)

    def contribute_to_class(self, model, name):
        super(BaseManager, self).contribute_to_class(model, name)
        class_prepared.connect(self.__class_prepared, sender=model)

    def get_from_cache(self, **kwargs):
        """
        Wrapper around QuerySet.get which supports caching of the
        intermediate value.  Callee is responsible for making sure
        the cache key is cleared on save.
        """
        if not self.cache_fields or len(kwargs) > 1:
            return self.get(**kwargs)

        key, value = kwargs.items()[0]
        pk_name = self.model._meta.pk.name
        if key == 'pk':
            key = pk_name

        # Kill __exact since it's the default behavior
        if key.endswith('__exact'):
            key = key.split('__exact', 1)[0]

        if key in self.cache_fields or key == pk_name:
            cache_key = self.__get_lookup_cache_key(**{key: value})

            retval = cache.get(cache_key)
            if retval is None:
                result = self.get(**kwargs)
                # Ensure we're pushing it into the cache
                self.__post_save(instance=result)
                return result

            # If we didn't look up by pk we need to hit the reffed
            # key
            if key != pk_name:
                return self.get_from_cache(**{pk_name: retval})

            if type(retval) != self.model:
                if settings.DEBUG:
                    raise ValueError('Unexpected value type returned from cache')
                logger.error('Cache response returned invalid value %r', retval)
                return self.get(**kwargs)

            return retval
        else:
            return self.get(**kwargs)

    def create_or_update(self, buffer=False, **kwargs):
        values = kwargs.pop('defaults', kwargs.pop('values', {}))

        if not buffer:
            return create_or_update(self.model, values=values, **kwargs)

        self.app.buffer.delay(
            callback=buffered_update,
            args=[self.model, kwargs],
            values=values,
        )

    @memoize
    def app(self):
        from sentry import app
        return app


=======
>>>>>>> 33760259
class ScoreClause(object):
    def __init__(self, group):
        self.group = group

    def prepare_database_save(self, unused):
        return self

    def prepare(self, evaluator, query, allow_joins):
        return

    def evaluate(self, node, qn, connection):
        engine = get_db_engine(getattr(connection, 'alias', 'default'))
        if engine.startswith('postgresql'):
            sql = 'log(times_seen) * 600 + last_seen::abstime::int'
        elif engine.startswith('mysql'):
            sql = 'log(times_seen) * 600 + unix_timestamp(last_seen)'
        else:
            # XXX: if we cant do it atomically let's do it the best we can
            sql = self.group.get_score()

        return (sql, [])


def count_limit(count):
    # TODO: could we do something like num_to_store = max(math.sqrt(100*count)+59, 200) ?
    # ~ 150 * ((log(n) - 1.5) ^ 2 - 0.25)
    for amount, sample_rate in settings.SENTRY_SAMPLE_RATES:
        if count <= amount:
            return sample_rate
    return settings.SENTRY_MAX_SAMPLE_RATE


def time_limit(silence):  # ~ 3600 per hour
    for amount, sample_rate in settings.SENTRY_SAMPLE_TIMES:
        if silence >= amount:
            return sample_rate
    return settings.SENTRY_MAX_SAMPLE_TIME


class UserManager(BaseManager, UserManager):
    pass


class ChartMixin(object):
    def get_chart_data_for_group(self, instances, max_days=90, key=None):
        if not instances:
            if key is None:
                return []
            return {}

        if hasattr(instances[0], '_state'):
            db = instances[0]._state.db or 'default'
        else:
            db = 'default'

        field = self.model.groupcountbyminute_set.related
        column = field.field.name
        queryset = field.model.objects.filter(**{
            '%s__in' % column: instances,
        })

        return self._get_chart_data(queryset, max_days, db, key=key)

    def get_chart_data(self, instance, max_days=90, key=None):
        if hasattr(instance, '_state'):
            db = instance._state.db or 'default'
        else:
            db = 'default'

        queryset = instance.groupcountbyminute_set

        return self._get_chart_data(queryset, max_days, db, key=key)

    def _get_chart_data(self, queryset, max_days=90, db='default', key=None):
        if not has_charts(db):
            if key is None:
                return []
            return {}

        today = timezone.now().replace(microsecond=0, second=0)

        # the last interval is not accurate, so we exclude it
        # TODO: it'd be ideal to normalize the last datapoint so that we can include it
        # and not have ~inaccurate data for up to MINUTE_NORMALIZATION
        today -= datetime.timedelta(minutes=MINUTE_NORMALIZATION)

        if max_days >= 30:
            g_type = 'date'
            d_type = 'days'
            points = max_days
            modifier = 1
            today = today.replace(hour=0)
        elif max_days >= 1:
            g_type = 'hour'
            d_type = 'hours'
            points = max_days * 24
            modifier = 1
            today = today.replace(minute=0)
        else:
            g_type = 'minute'
            d_type = 'minutes'
            modifier = MINUTE_NORMALIZATION
            points = max_days * 24 * (60 / modifier)

        min_date = today - datetime.timedelta(days=max_days)

        method = get_sql_date_trunc('date', db, grouper=g_type)

        chart_qs = queryset.filter(
            date__gte=min_date,
        ).extra(
            select={'grouper': method},
        )
        if key:
            chart_qs = chart_qs.values('grouper', key)
        else:
            chart_qs = chart_qs.values('grouper')

        chart_qs = chart_qs.annotate(
            num=Sum('times_seen'),
        )
        if key:
            chart_qs = chart_qs.values_list(key, 'grouper', 'num').order_by(key, 'grouper')
        else:
            chart_qs = chart_qs.values_list('grouper', 'num').order_by('grouper')

        if key is None:
            rows = {None: dict(chart_qs)}
        else:
            rows = {}
            for item, grouper, num in chart_qs:
                if item not in rows:
                    rows[item] = {}
                rows[item][grouper] = num

        results = {}
        for item, tsdata in rows.iteritems():
            results[item] = []
            for point in xrange(points, -1, -1):
                dt = today - datetime.timedelta(**{d_type: point * modifier})
                results[item].append((int(time.mktime((dt).timetuple())) * 1000, tsdata.get(dt, 0)))

        if key is None:
            return results[None]
        return results


class GroupManager(BaseManager, ChartMixin):
    use_for_related_fields = True

    def normalize_event_data(self, data):
        # TODO(dcramer): store http.env.REMOTE_ADDR as user.ip
        # First we pull out our top-level (non-data attr) kwargs
        if not data.get('level') or data['level'] not in LOG_LEVELS:
            data['level'] = logging.ERROR
        if not data.get('logger'):
            data['logger'] = DEFAULT_LOGGER_NAME

        timestamp = data.get('timestamp')
        if not timestamp:
            timestamp = timezone.now()

        # We must convert date to local time so Django doesn't mess it up
        # based on TIME_ZONE
        if settings.TIME_ZONE:
            if not timezone.is_aware(timestamp):
                timestamp = timestamp.replace(tzinfo=timezone.utc)
        elif timezone.is_aware(timestamp):
            timestamp = timestamp.replace(tzinfo=None)
        data['timestamp'] = timestamp

        if not data.get('event_id'):
            data['event_id'] = uuid.uuid4().hex

        data.setdefault('message', None)
        data.setdefault('culprit', None)
        data.setdefault('time_spent', None)
        data.setdefault('server_name', None)
        data.setdefault('site', None)
        data.setdefault('checksum', None)
        data.setdefault('platform', None)
        data.setdefault('extra', {})

        tags = data.get('tags')
        if not tags:
            tags = []
        # full support for dict syntax
        elif isinstance(tags, dict):
            tags = tags.items()
        # prevent [tag, tag, tag] (invalid) syntax
        elif not all(len(t) == 2 for t in tags):
            tags = []
        else:
            tags = list(tags)

        data['tags'] = tags
        data['message'] = strip(data['message'])
        data['culprit'] = strip(data['culprit'])

        if not isinstance(data['extra'], dict):
            # throw it away
            data['extra'] = {}

        trim_dict(data['extra'], max_size=MAX_EXTRA_VARIABLE_SIZE)

        if 'sentry.interfaces.Exception' in data:
            if 'values' not in data['sentry.interfaces.Exception']:
                data['sentry.interfaces.Exception'] = {
                    'values': [data['sentry.interfaces.Exception']]
                }

            # convert stacktrace + exception into expanded exception
            if 'sentry.interfaces.Stacktrace' in data:
                data['sentry.interfaces.Exception']['values'][0]['stacktrace'] = data.pop('sentry.interfaces.Stacktrace')

            for exc_data in data['sentry.interfaces.Exception']['values']:
                for key in ('type', 'module', 'value'):
                    value = exc_data.get(key)
                    if value:
                        exc_data[key] = trim(value)
                if exc_data.get('stacktrace'):
                    trim_frames(exc_data['stacktrace'])
                    for frame in exc_data['stacktrace']['frames']:
                        stack_vars = frame.get('vars', {})
                        trim_dict(stack_vars)

        if 'sentry.interfaces.Stacktrace' in data:
            trim_frames(data['sentry.interfaces.Stacktrace'])
            for frame in data['sentry.interfaces.Stacktrace']['frames']:
                stack_vars = frame.get('vars', {})
                trim_dict(stack_vars)

        if 'sentry.interfaces.Message' in data:
            msg_data = data['sentry.interfaces.Message']
            trim(msg_data['message'], 1024)
            if msg_data.get('params'):
                msg_data['params'] = trim(msg_data['params'])

        if 'sentry.interfaces.Http' in data:
            http_data = data['sentry.interfaces.Http']
            for key in ('cookies', 'querystring', 'headers', 'env', 'url'):
                value = http_data.get(key)
                if not value:
                    continue

                if type(value) == dict:
                    trim_dict(value)
                else:
                    http_data[key] = trim(value)

            value = http_data.get('data')
            if value:
                http_data['data'] = trim(value, 2048)

            # default the culprit to the url
            if not data['culprit']:
                data['culprit'] = trim(strip(http_data.get('url')), MAX_CULPRIT_LENGTH)

        return data

    def from_kwargs(self, project, **kwargs):
        data = self.normalize_event_data(kwargs)

        return self.save_data(project, data)

    @transaction.commit_on_success
    def save_data(self, project, data, raw=False):
        # TODO: this function is way too damn long and needs refactored
        # the inner imports also suck so let's try to move it away from
        # the objects manager

        # TODO: culprit should default to "most recent" frame in stacktraces when
        # it's not provided.
        from sentry.plugins import plugins
        from sentry.models import Event, Project, EventMapping

        project = Project.objects.get_from_cache(id=project)

        # First we pull out our top-level (non-data attr) kwargs
        event_id = data.pop('event_id')
        message = data.pop('message')
        culprit = data.pop('culprit')
        level = data.pop('level')
        time_spent = data.pop('time_spent')
        logger_name = data.pop('logger')
        server_name = data.pop('server_name')
        site = data.pop('site')
        date = data.pop('timestamp')
        checksum = data.pop('checksum')
        platform = data.pop('platform')

        if 'sentry.interfaces.Exception' in data:
            if 'values' not in data['sentry.interfaces.Exception']:
                data['sentry.interfaces.Exception'] = {'values': [data['sentry.interfaces.Exception']]}

            # convert stacktrace + exception into expanded exception
            if 'sentry.interfaces.Stacktrace' in data:
                data['sentry.interfaces.Exception']['values'][0]['stacktrace'] = data.pop('sentry.interfaces.Stacktrace')

        kwargs = {
            'level': level,
            'message': message,
            'platform': platform,
            'culprit': culprit or '',
            'logger': logger_name,
        }

        event = Event(
            project=project,
            event_id=event_id,
            data=data,
            server_name=server_name,
            site=site,
            time_spent=time_spent,
            datetime=date,
            **kwargs
        )

        # Calculate the checksum from the first highest scoring interface
        if not checksum:
            checksum = get_checksum_from_event(event)

        event.checksum = checksum

        group_kwargs = kwargs.copy()
        group_kwargs.update({
            'last_seen': date,
            'first_seen': date,
            'time_spent_total': time_spent or 0,
            'time_spent_count': time_spent and 1 or 0,
        })

        tags = data['tags']
        tags.append(('level', LOG_LEVELS[level]))
        if logger:
            tags.append(('logger', logger_name))
        if server_name:
            tags.append(('server_name', server_name))
        if site:
            tags.append(('site', site))

        for plugin in plugins.for_project(project):
            added_tags = safe_execute(plugin.get_tags, event)
            if added_tags:
                tags.extend(added_tags)

        try:
            group, is_new, is_sample = self._create_group(
                event=event,
                tags=data['tags'],
                **group_kwargs
            )
        except Exception as exc:
            # TODO: should we mail admins when there are failures?
            try:
                logger.exception(u'Unable to process log entry: %s', exc)
            except Exception, exc:
                warnings.warn(u'Unable to process log entry: %s', exc)
            return

        using = group._state.db

        event.group = group

        # save the event unless its been sampled
        if not is_sample:
            sid = transaction.savepoint(using=using)
            try:
                event.save()
            except IntegrityError:
                transaction.savepoint_rollback(sid, using=using)
                return event
            transaction.savepoint_commit(sid, using=using)

        sid = transaction.savepoint(using=using)
        try:
            EventMapping.objects.create(
                project=project, group=group, event_id=event_id)
        except IntegrityError:
            transaction.savepoint_rollback(sid, using=using)
            return event
        transaction.savepoint_commit(sid, using=using)
        transaction.commit_unless_managed(using=using)

        if not raw:
            send_group_processors(
                group=group,
                event=event,
                is_new=is_new,
                is_sample=is_sample
            )

        if getattr(settings, 'SENTRY_INDEX_SEARCH', settings.SENTRY_USE_SEARCH):
            index_event.delay(event)

        # TODO: move this to the queue
        if is_new and not raw:
            regression_signal.send_robust(sender=self.model, instance=group)

        return event

    def should_sample(self, group, event):
        if not settings.SENTRY_SAMPLE_DATA:
            return False

        silence_timedelta = event.datetime - group.last_seen
        silence = silence_timedelta.days * 86400 + silence_timedelta.seconds

        if group.times_seen % count_limit(group.times_seen):
            return False

        if group.times_seen % time_limit(silence):
            return False

        return True

    def _create_group(self, event, tags=None, **kwargs):
        from sentry.models import ProjectCountByMinute, GroupCountByMinute

        date = event.datetime
        time_spent = event.time_spent
        project = event.project

        group, is_new = self.get_or_create(
            project=project,
            checksum=event.checksum,
            defaults=kwargs
        )
        if is_new:
            transaction.commit_unless_managed(using=group._state.db)

        update_kwargs = {
            'times_seen': 1,
        }
        if time_spent:
            update_kwargs.update({
                'time_spent_total': time_spent,
                'time_spent_count': 1,
            })

        if not is_new:
            extra = {
                'last_seen': max(event.datetime, group.last_seen),
                'score': ScoreClause(group),
            }
            if event.message and event.message != group.message:
                extra['message'] = event.message
            if group.level != event.level:
                extra['level'] = event.level

            if group.status == STATUS_RESOLVED or group.is_over_resolve_age():
                # Making things atomic
                is_new = bool(self.filter(
                    id=group.id,
                    status=STATUS_RESOLVED,
                ).exclude(
                    active_at__gte=date,
                ).update(active_at=date, status=STATUS_UNRESOLVED))

                transaction.commit_unless_managed(using=group._state.db)

                group.active_at = date
                group.status = STATUS_UNRESOLVED

            group.last_seen = extra['last_seen']

            self.create_or_update(
                id=group.id,
                defaults=update_kwargs,
                buffer=True,
                **extra
            )
        else:
            # TODO: this update should actually happen as part of create
            group.update(score=ScoreClause(group))

            # We need to commit because the queue can run too fast and hit
            # an issue with the group not existing before the buffers run
            transaction.commit_unless_managed(using=group._state.db)

        # Determine if we've sampled enough data to store this event
        if is_new:
            is_sample = False
        elif not self.should_sample(group, event):
            is_sample = False
        else:
            is_sample = True

        # Rounded down to the nearest interval
        normalized_datetime = normalize_datetime(date)

        GroupCountByMinute.objects.create_or_update(
            group=group,
            project=project,
            date=normalized_datetime,
            defaults=update_kwargs,
            buffer=True,
        )

        ProjectCountByMinute.objects.create_or_update(
            project=project,
            date=normalized_datetime,
            defaults=update_kwargs,
            buffer=True,
        )

        try:
            self.add_tags(group, tags)
        except Exception, e:
            logger.exception('Unable to record tags: %s' % (e,))

        return group, is_new, is_sample

    def add_tags(self, group, tags):
        from sentry.models import TagValue, GroupTag

        project = group.project
        date = group.last_seen

        for tag_item in tags:
            if len(tag_item) == 2:
                (key, value), data = tag_item, None
            else:
                key, value, data = tag_item

            if not value:
                continue

            value = unicode(value)
            if len(value) > MAX_TAG_LENGTH:
                continue

            TagValue.objects.create_or_update(
                project=project,
                key=key,
                value=value,
                values={
                    'times_seen': F('times_seen') + 1,
                    'last_seen': date,
                    'data': data,
                },
                buffer=True,
            )

            GroupTag.objects.create_or_update(
                group=group,
                project=project,
                key=key,
                value=value,
                values={
                    'times_seen': F('times_seen') + 1,
                    'last_seen': date,
                },
                buffer=True,
            )

    def get_by_natural_key(self, project, logger, culprit, checksum):
        return self.get(project=project, logger=logger, view=culprit, checksum=checksum)

    @memoize
    def model_fields_clause(self):
        return ', '.join('sentry_groupedmessage."%s"' % (f.column,) for f in self.model._meta.fields)

    def get_accelerated(self, project_ids, queryset=None, minutes=15):
        if not project_ids:
            return self.none()

        if queryset is None:
            queryset = self.filter(
                project__in=project_ids,
                status=STATUS_UNRESOLVED,
            )
        else:
            queryset = queryset._clone()
            queryset.query.select_related = False

        normalization = float(MINUTE_NORMALIZATION)

        assert minutes >= normalization

        intervals = 8

        engine = get_db_engine(queryset.db)
        # We technically only support mysql and postgresql, since there seems to be no standard
        # way to get the epoch from a datetime/interval
        if engine.startswith('mysql'):
            minute_clause = "interval %s minute"
            epoch_clause = "unix_timestamp(utc_timestamp()) - unix_timestamp(mcbm.date)"
            now_clause = 'utc_timestamp()'
        else:
            minute_clause = "interval '%s minutes'"
            epoch_clause = "extract(epoch from now()) - extract(epoch from mcbm.date)"
            now_clause = 'now()'

        sql, params = queryset.query.get_compiler(queryset.db).as_sql()
        before_select, after_select = str(sql).split('SELECT ', 1)
        after_where = after_select.split(' WHERE ', 1)[1]

        # Ensure we remove any ordering clause
        after_where = after_where.split(' ORDER BY ')[0]

        query = """
        SELECT ((mcbm.times_seen + 1) / ((%(epoch_clause)s) / 60)) / (COALESCE(z.rate, 0) + 1) as sort_value,
               %(fields)s
        FROM sentry_groupedmessage
        INNER JOIN sentry_messagecountbyminute as mcbm
            ON (sentry_groupedmessage.id = mcbm.group_id)
        LEFT JOIN (SELECT a.group_id, (SUM(a.times_seen)) / COUNT(a.times_seen) / %(norm)f as rate
            FROM sentry_messagecountbyminute as a
            WHERE a.date >=  %(now)s - %(max_time)s
            AND a.date < %(now)s - %(min_time)s
            AND a.project_id IN (%(project_ids)s)
            GROUP BY a.group_id) as z
        ON z.group_id = mcbm.group_id
        WHERE mcbm.date >= %(now)s - %(min_time)s
        AND mcbm.date < %(now)s - %(offset_time)s
        AND mcbm.times_seen > 0
        AND ((mcbm.times_seen + 1) / ((%(epoch_clause)s) / 60)) > (COALESCE(z.rate, 0) + 1)
        AND %(after_where)s
        GROUP BY z.rate, mcbm.times_seen, mcbm.date, %(fields)s
        ORDER BY sort_value DESC
        """ % dict(
            fields=self.model_fields_clause,
            after_where=after_where,
            offset_time=minute_clause % (1,),
            min_time=minute_clause % (minutes + 1,),
            max_time=minute_clause % (minutes * intervals + 1,),
            norm=normalization,
            epoch_clause=epoch_clause,
            now=now_clause,
            project_ids=', '.join((str(int(x)) for x in project_ids)),
        )
        return RawQuerySet(self, query, params)


class RawQuerySet(object):
    def __init__(self, queryset, query, params):
        self.queryset = queryset
        self.query = query
        self.params = params

    def __getitem__(self, k):
        offset = k.start or 0
        limit = k.stop - offset

        limit_clause = ' LIMIT %d OFFSET %d' % (limit, offset)

        query = self.query + limit_clause

        return self.queryset.raw(query, self.params)


class ProjectManager(BaseManager, ChartMixin):
    def get_for_user(self, user=None, access=None, hidden=False, team=None,
                     superuser=True):
        """
        Returns a SortedDict of all projects a user has some level of access to.
        """
        from sentry.models import Team

        if not (user and user.is_authenticated()):
            return []

        # TODO: the result of this function should be cached
        is_authenticated = (user and user.is_authenticated())

        base_qs = self
        if not hidden:
            base_qs = base_qs.filter(status=0)
        if team:
            base_qs = base_qs.filter(team=team)

        if team and user.is_superuser and superuser:
            projects = set(base_qs)
        else:
            projects_qs = base_qs
            if not settings.SENTRY_PUBLIC:
                # If the user is authenticated, include their memberships
                teams = Team.objects.get_for_user(
                    user, access, access_groups=False).values()
                if not teams:
                    projects_qs = self.none()
                if team and team not in teams:
                    projects_qs = self.none()
                elif not team:
                    projects_qs = projects_qs.filter(team__in=teams)

            projects = set(projects_qs)

            if is_authenticated:
                projects |= set(base_qs.filter(accessgroup__members=user))

        attach_foreignkey(projects, self.model.team)

        return sorted(projects, key=lambda x: x.name.lower())


class MetaManager(BaseManager):
    NOTSET = object()

    def __init__(self, *args, **kwargs):
        super(MetaManager, self).__init__(*args, **kwargs)
        task_postrun.connect(self.clear_cache)
        request_finished.connect(self.clear_cache)
        self.__metadata = {}

    def __getstate__(self):
        d = self.__dict__.copy()
        # we cant serialize weakrefs
        d.pop('_MetaManager__metadata', None)
        return d

    def __setstate__(self, state):
        self.__dict__.update(state)
        self.__metadata = {}

    def get_value(self, key, default=NOTSET):
        result = self.get_all_values()
        if default is self.NOTSET:
            return result[key]
        return result.get(key, default)

    def unset_value(self, key):
        self.filter(key=key).delete()
        self.__metadata.pop(key, None)

    def set_value(self, key, value):
        print key, value
        inst, _ = self.get_or_create(
            key=key,
            defaults={
                'value': value,
            }
        )
        if inst.value != value:
            inst.update(value=value)

        self.__metadata[key] = value

    def get_all_values(self):
        if not hasattr(self, '_MetaManager__metadata'):
            self.__metadata = dict(self.values_list('key', 'value'))
        return self.__metadata

    def clear_cache(self, **kwargs):
        self.__metadata = {}


class InstanceMetaManager(BaseManager):
    NOTSET = object()

    def __init__(self, field_name, *args, **kwargs):
        super(InstanceMetaManager, self).__init__(*args, **kwargs)
        self.field_name = field_name
        task_postrun.connect(self.clear_cache)
        request_finished.connect(self.clear_cache)
        self.__metadata = {}

    def __getstate__(self):
        d = self.__dict__.copy()
        # we cant serialize weakrefs
        d.pop('_InstanceMetaManager__metadata', None)
        return d

    def __setstate__(self, state):
        self.__dict__.update(state)
        self.__metadata = {}

    def get_value_bulk(self, instances, key):
        return dict(self.filter(**{
            '%s__in' % self.field_name: instances,
            'key': key,
        }).values_list(self.field_name, 'value'))

    def get_value(self, instance, key, default=NOTSET):
        result = self.get_all_values(instance)
        if default is self.NOTSET:
            return result[key]
        return result.get(key, default)

    def unset_value(self, instance, key):
        self.filter(**{self.field_name: instance, 'key': key}).delete()
        if instance.pk not in self.__metadata:
            return
        self.__metadata[instance.pk].pop(key, None)

    def set_value(self, instance, key, value):
        inst, created = self.get_or_create(**{
            self.field_name: instance,
            'key': key,
            'defaults': {
                'value': value,
            }
        })
        if not created and inst.value != value:
            inst.update(value=value)

        if instance.pk not in self.__metadata:
            return
        self.__metadata[instance.pk][key] = value

    def get_all_values(self, instance):
        if isinstance(instance, models.Model):
            instance_id = instance.pk
        else:
            instance_id = instance

        if instance_id not in self.__metadata:
            result = dict(
                (i.key, i.value) for i in
                self.filter(**{
                    self.field_name: instance_id,
                })
            )
            self.__metadata[instance_id] = result
        return self.__metadata.get(instance_id, {})

    def clear_cache(self, **kwargs):
        self.__metadata = {}


class UserOptionManager(BaseManager):
    NOTSET = object()

    def __init__(self, *args, **kwargs):
        super(UserOptionManager, self).__init__(*args, **kwargs)
        task_postrun.connect(self.clear_cache)
        request_finished.connect(self.clear_cache)
        self.__metadata = {}

    def __getstate__(self):
        d = self.__dict__.copy()
        # we cant serialize weakrefs
        d.pop('_UserOptionManager__metadata', None)
        return d

    def __setstate__(self, state):
        self.__dict__.update(state)
        self.__metadata = {}

    def get_value(self, user, project, key, default=NOTSET):
        result = self.get_all_values(user, project)
        if default is self.NOTSET:
            return result[key]
        return result.get(key, default)

    def unset_value(self, user, project, key):
        self.filter(user=user, project=project, key=key).delete()
        if not hasattr(self, '_metadata'):
            return
        if project:
            metakey = (user.pk, project.pk)
        else:
            metakey = (user.pk, None)
        if metakey not in self.__metadata:
            return
        self.__metadata[metakey].pop(key, None)

    def set_value(self, user, project, key, value):
        inst, created = self.get_or_create(
            user=user,
            project=project,
            key=key,
            defaults={
                'value': value,
            },
        )
        if not created and inst.value != value:
            inst.update(value=value)

        if project:
            metakey = (user.pk, project.pk)
        else:
            metakey = (user.pk, None)
        if metakey not in self.__metadata:
            return
        self.__metadata[metakey][key] = value

    def get_all_values(self, user, project):
        if project:
            metakey = (user.pk, project.pk)
        else:
            metakey = (user.pk, None)
        if metakey not in self.__metadata:
            result = dict(
                (i.key, i.value) for i in
                self.filter(
                    user=user,
                    project=project,
                )
            )
            self.__metadata[metakey] = result
        return self.__metadata.get(metakey, {})

    def clear_cache(self, **kwargs):
        self.__metadata = {}


<<<<<<< HEAD
class SearchDocumentManager(BaseManager):
    # Words which should not be indexed
    STOP_WORDS = set(['the', 'of', 'to', 'and', 'a', 'in', 'is', 'it', 'you', 'that'])

    # Do not index any words shorter than this
    MIN_WORD_LENGTH = 3

    # Consider these characters to be punctuation (they will be replaced with spaces prior to word extraction)
    PUNCTUATION_CHARS = re.compile('[%s]' % re.escape(".,;:!?@$%^&*()-<>[]{}\\|/`~'\""))

    def _tokenize(self, text):
        """
        Given a string, returns a list of tokens.
        """
        if not text:
            return []

        text = self.PUNCTUATION_CHARS.sub(' ', text)

        words = [t[:128].lower() for t in text.split() if len(t) >= self.MIN_WORD_LENGTH and t.lower() not in self.STOP_WORDS]

        return words

    def search(self, project, query, sort_by='score', offset=0, limit=100):
        tokens = self._tokenize(query)

        if sort_by == 'score':
            order_by = 'SUM(st.times_seen) / sd.total_events DESC'
        elif sort_by == 'new':
            order_by = 'sd.date_added DESC'
        elif sort_by == 'date':
            order_by = 'sd.date_changed DESC'
        else:
            raise ValueError('sort_by: %r' % sort_by)

        if tokens:
            token_sql = ' st.token IN (%s) AND ' % \
                ', '.join('%s' for i in range(len(tokens)))
        else:
            token_sql = ' '

        sql = """
            SELECT sd.*,
                   SUM(st.times_seen) / sd.total_events as score
            FROM sentry_searchdocument as sd
            INNER JOIN sentry_searchtoken as st
                ON st.document_id = sd.id
            WHERE %s
                sd.project_id = %s
            GROUP BY sd.id, sd.group_id, sd.total_events, sd.date_changed, sd.date_added, sd.project_id, sd.status
            ORDER BY %s
            LIMIT %d OFFSET %d
        """ % (
            token_sql,
            project.id,
            order_by,
            limit,
            offset,
        )
        params = tokens

        return self.raw(sql, params)

    def index(self, event):
        from sentry.models import SearchToken

        group = event.group
        document, created = self.get_or_create(
            project=event.project,
            group=group,
            defaults={
                'status': group.status,
                'total_events': 1,
                'date_added': group.first_seen,
                'date_changed': group.last_seen,
            }
        )
        if not created:
            self.create_or_update(
                id=document.id,
                values={
                    'total_events': F('total_events') + 1,
                    'date_changed': group.last_seen,
                    'status': group.status,
                },
                buffer=True
            )
            document.total_events += 1
            document.date_changed = group.last_seen
            document.status = group.status

        context = defaultdict(list)
        for interface in event.interfaces.itervalues():
            for k, v in interface.get_search_context(event).iteritems():
                context[k].extend(v)

        context['text'].extend([
            event.message,
            event.logger,
            event.server_name,
            event.culprit,
        ])

        token_counts = defaultdict(lambda: defaultdict(int))
        for field, values in context.iteritems():
            field = field.lower()
            if field == 'text':
                # we only tokenize the base text field
                values = itertools.chain(*[self._tokenize(force_unicode(v)) for v in values])
            else:
                values = [v.lower() for v in values]
            for value in values:
                if not value:
                    continue
                token_counts[field][value] += 1

        for field, tokens in token_counts.iteritems():
            for token, count in tokens.iteritems():
                SearchToken.objects.create_or_update(
                    document=document,
                    token=token,
                    field=field,
                    values={
                        'times_seen': F('times_seen') + count,
                    },
                    buffer=True,
                )

        return document


=======
>>>>>>> 33760259
class TagKeyManager(BaseManager):
    def _get_cache_key(self, project_id):
        return 'filterkey:all:%s' % project_id

    def all_keys(self, project):
        # TODO: cache invalidation via post_save/post_delete signals much like BaseManager
        key = self._get_cache_key(project.id)
        result = cache.get(key)
        if result is None:
            result = list(self.filter(project=project).values_list('key', flat=True))
            cache.set(key, result, 60)
        return result


class TeamManager(BaseManager):
    def get_for_user(self, user, access=None, access_groups=True, with_projects=False):
        """
        Returns a SortedDict of all teams a user has some level of access to.

        Each <Team> returned has a ``membership`` attribute which holds the
        <TeamMember> instance.
        """
        from sentry.models import TeamMember, AccessGroup, Project

        results = SortedDict()

        if not user.is_authenticated():
            return results

        if settings.SENTRY_PUBLIC and access is None:
            for team in sorted(self.iterator(), key=lambda x: x.name.lower()):
                results[team.slug] = team
        else:
            all_teams = set()

            qs = TeamMember.objects.filter(
                user=user,
            ).select_related('team')
            if access is not None:
                qs = qs.filter(type__lte=access)

            for tm in qs:
                all_teams.add(tm.team)

            if access_groups:
                qs = AccessGroup.objects.filter(
                    members=user,
                ).select_related('team')
                if access is not None:
                    qs = qs.filter(type__lte=access)

                for group in qs:
                    all_teams.add(group.team)

            for team in sorted(all_teams, key=lambda x: x.name.lower()):
                results[team.slug] = team

        if with_projects:
            # these kinds of queries make people sad :(
            new_results = SortedDict()
            for team in results.itervalues():
                project_list = list(Project.objects.get_for_user(
                    user, team=team))
                new_results[team.slug] = (team, project_list)
            results = new_results

        return results<|MERGE_RESOLUTION|>--- conflicted
+++ resolved
@@ -20,21 +20,11 @@
 from django.contrib.auth.models import UserManager
 from django.core.signals import request_finished
 from django.db import models, transaction, IntegrityError
-<<<<<<< HEAD
 from django.db.models import Sum, F
-from django.db.models.signals import post_save, post_delete, post_init, class_prepared
-=======
-from django.db.models import Sum
->>>>>>> 33760259
 from django.utils import timezone
 from django.utils.datastructures import SortedDict
 
 from raven.utils.encoding import to_string
-<<<<<<< HEAD
-from sentry.conf import settings
-=======
-from sentry import app
->>>>>>> 33760259
 from sentry.constants import (
     STATUS_RESOLVED, STATUS_UNRESOLVED, MINUTE_NORMALIZATION,
     MAX_EXTRA_VARIABLE_SIZE, LOG_LEVELS, DEFAULT_LOGGER_NAME,
@@ -67,187 +57,6 @@
     return hashlib.md5(to_string(event.message)).hexdigest()
 
 
-<<<<<<< HEAD
-def buffered_update(model, kwargs, values):
-    create_or_update(model, values=values, **kwargs)
-
-
-class BaseManager(models.Manager):
-    lookup_handlers = {
-        'iexact': lambda x: x.upper(),
-    }
-    use_for_related_fields = True
-
-    def __init__(self, *args, **kwargs):
-        self.cache_fields = kwargs.pop('cache_fields', [])
-        self.cache_ttl = kwargs.pop('cache_ttl', 60 * 5)
-        self.__local_cache = threading.local()
-        super(BaseManager, self).__init__(*args, **kwargs)
-
-    def _get_cache(self):
-        if not hasattr(self.__local_cache, 'value'):
-            self.__local_cache.value = weakref.WeakKeyDictionary()
-        return self.__local_cache.value
-
-    def _set_cache(self, value):
-        self.__local_cache.value = value
-
-    __cache = property(_get_cache, _set_cache)
-
-    def __getstate__(self):
-        d = self.__dict__.copy()
-        # we cant serialize weakrefs
-        d.pop('_BaseManager__cache', None)
-        d.pop('_BaseManager__local_cache', None)
-        return d
-
-    def __setstate__(self, state):
-        self.__dict__.update(state)
-        self.__local_cache = weakref.WeakKeyDictionary()
-
-    def __class_prepared(self, sender, **kwargs):
-        """
-        Given the cache is configured, connects the required signals for invalidation.
-        """
-        if not self.cache_fields:
-            return
-        post_init.connect(self.__post_init, sender=sender, weak=False)
-        post_save.connect(self.__post_save, sender=sender, weak=False)
-        post_delete.connect(self.__post_delete, sender=sender, weak=False)
-
-    def __cache_state(self, instance):
-        """
-        Updates the tracked state of an instance.
-        """
-        if instance.pk:
-            self.__cache[instance] = dict((f, getattr(instance, f)) for f in self.cache_fields)
-        else:
-            self.__cache[instance] = UNSAVED
-
-    def __post_init(self, instance, **kwargs):
-        """
-        Stores the initial state of an instance.
-        """
-        self.__cache_state(instance)
-
-    def __post_save(self, instance, **kwargs):
-        """
-        Pushes changes to an instance into the cache, and removes invalid (changed)
-        lookup values.
-        """
-        pk_name = instance._meta.pk.name
-        pk_names = ('pk', pk_name)
-        pk_val = instance.pk
-        for key in self.cache_fields:
-            if key in pk_names:
-                continue
-            # store pointers
-            cache.set(self.__get_lookup_cache_key(**{key: getattr(instance, key)}), pk_val, self.cache_ttl)  # 1 hour
-
-        # Ensure we don't serialize the database into the cache
-        db = instance._state.db
-        instance._state.db = None
-        # store actual object
-        try:
-            cache.set(self.__get_lookup_cache_key(**{pk_name: pk_val}), instance, self.cache_ttl)
-        except Exception as e:
-            logger.error(e, exc_info=True)
-        instance._state.db = db
-
-        # Kill off any keys which are no longer valid
-        if instance in self.__cache:
-            for key in self.cache_fields:
-                if key not in self.__cache[instance]:
-                    continue
-                value = self.__cache[instance][key]
-                if value != getattr(instance, key):
-                    cache.delete(self.__get_lookup_cache_key(**{key: value}))
-
-        self.__cache_state(instance)
-
-    def __post_delete(self, instance, **kwargs):
-        """
-        Drops instance from all cache storages.
-        """
-        pk_name = instance._meta.pk.name
-        for key in self.cache_fields:
-            if key in ('pk', pk_name):
-                continue
-            # remove pointers
-            cache.delete(self.__get_lookup_cache_key(**{key: getattr(instance, key)}))
-        # remove actual object
-        cache.delete(self.__get_lookup_cache_key(**{pk_name: instance.pk}))
-
-    def __get_lookup_cache_key(self, **kwargs):
-        return make_key(self.model, 'modelcache', kwargs)
-
-    def contribute_to_class(self, model, name):
-        super(BaseManager, self).contribute_to_class(model, name)
-        class_prepared.connect(self.__class_prepared, sender=model)
-
-    def get_from_cache(self, **kwargs):
-        """
-        Wrapper around QuerySet.get which supports caching of the
-        intermediate value.  Callee is responsible for making sure
-        the cache key is cleared on save.
-        """
-        if not self.cache_fields or len(kwargs) > 1:
-            return self.get(**kwargs)
-
-        key, value = kwargs.items()[0]
-        pk_name = self.model._meta.pk.name
-        if key == 'pk':
-            key = pk_name
-
-        # Kill __exact since it's the default behavior
-        if key.endswith('__exact'):
-            key = key.split('__exact', 1)[0]
-
-        if key in self.cache_fields or key == pk_name:
-            cache_key = self.__get_lookup_cache_key(**{key: value})
-
-            retval = cache.get(cache_key)
-            if retval is None:
-                result = self.get(**kwargs)
-                # Ensure we're pushing it into the cache
-                self.__post_save(instance=result)
-                return result
-
-            # If we didn't look up by pk we need to hit the reffed
-            # key
-            if key != pk_name:
-                return self.get_from_cache(**{pk_name: retval})
-
-            if type(retval) != self.model:
-                if settings.DEBUG:
-                    raise ValueError('Unexpected value type returned from cache')
-                logger.error('Cache response returned invalid value %r', retval)
-                return self.get(**kwargs)
-
-            return retval
-        else:
-            return self.get(**kwargs)
-
-    def create_or_update(self, buffer=False, **kwargs):
-        values = kwargs.pop('defaults', kwargs.pop('values', {}))
-
-        if not buffer:
-            return create_or_update(self.model, values=values, **kwargs)
-
-        self.app.buffer.delay(
-            callback=buffered_update,
-            args=[self.model, kwargs],
-            values=values,
-        )
-
-    @memoize
-    def app(self):
-        from sentry import app
-        return app
-
-
-=======
->>>>>>> 33760259
 class ScoreClause(object):
     def __init__(self, group):
         self.group = group
@@ -716,7 +525,7 @@
 
             self.create_or_update(
                 id=group.id,
-                defaults=update_kwargs,
+                values=update_kwargs,
                 buffer=True,
                 **extra
             )
@@ -743,14 +552,14 @@
             group=group,
             project=project,
             date=normalized_datetime,
-            defaults=update_kwargs,
+            values=update_kwargs,
             buffer=True,
         )
 
         ProjectCountByMinute.objects.create_or_update(
             project=project,
             date=normalized_datetime,
-            defaults=update_kwargs,
+            values=update_kwargs,
             buffer=True,
         )
 
@@ -1146,140 +955,6 @@
         self.__metadata = {}
 
 
-<<<<<<< HEAD
-class SearchDocumentManager(BaseManager):
-    # Words which should not be indexed
-    STOP_WORDS = set(['the', 'of', 'to', 'and', 'a', 'in', 'is', 'it', 'you', 'that'])
-
-    # Do not index any words shorter than this
-    MIN_WORD_LENGTH = 3
-
-    # Consider these characters to be punctuation (they will be replaced with spaces prior to word extraction)
-    PUNCTUATION_CHARS = re.compile('[%s]' % re.escape(".,;:!?@$%^&*()-<>[]{}\\|/`~'\""))
-
-    def _tokenize(self, text):
-        """
-        Given a string, returns a list of tokens.
-        """
-        if not text:
-            return []
-
-        text = self.PUNCTUATION_CHARS.sub(' ', text)
-
-        words = [t[:128].lower() for t in text.split() if len(t) >= self.MIN_WORD_LENGTH and t.lower() not in self.STOP_WORDS]
-
-        return words
-
-    def search(self, project, query, sort_by='score', offset=0, limit=100):
-        tokens = self._tokenize(query)
-
-        if sort_by == 'score':
-            order_by = 'SUM(st.times_seen) / sd.total_events DESC'
-        elif sort_by == 'new':
-            order_by = 'sd.date_added DESC'
-        elif sort_by == 'date':
-            order_by = 'sd.date_changed DESC'
-        else:
-            raise ValueError('sort_by: %r' % sort_by)
-
-        if tokens:
-            token_sql = ' st.token IN (%s) AND ' % \
-                ', '.join('%s' for i in range(len(tokens)))
-        else:
-            token_sql = ' '
-
-        sql = """
-            SELECT sd.*,
-                   SUM(st.times_seen) / sd.total_events as score
-            FROM sentry_searchdocument as sd
-            INNER JOIN sentry_searchtoken as st
-                ON st.document_id = sd.id
-            WHERE %s
-                sd.project_id = %s
-            GROUP BY sd.id, sd.group_id, sd.total_events, sd.date_changed, sd.date_added, sd.project_id, sd.status
-            ORDER BY %s
-            LIMIT %d OFFSET %d
-        """ % (
-            token_sql,
-            project.id,
-            order_by,
-            limit,
-            offset,
-        )
-        params = tokens
-
-        return self.raw(sql, params)
-
-    def index(self, event):
-        from sentry.models import SearchToken
-
-        group = event.group
-        document, created = self.get_or_create(
-            project=event.project,
-            group=group,
-            defaults={
-                'status': group.status,
-                'total_events': 1,
-                'date_added': group.first_seen,
-                'date_changed': group.last_seen,
-            }
-        )
-        if not created:
-            self.create_or_update(
-                id=document.id,
-                values={
-                    'total_events': F('total_events') + 1,
-                    'date_changed': group.last_seen,
-                    'status': group.status,
-                },
-                buffer=True
-            )
-            document.total_events += 1
-            document.date_changed = group.last_seen
-            document.status = group.status
-
-        context = defaultdict(list)
-        for interface in event.interfaces.itervalues():
-            for k, v in interface.get_search_context(event).iteritems():
-                context[k].extend(v)
-
-        context['text'].extend([
-            event.message,
-            event.logger,
-            event.server_name,
-            event.culprit,
-        ])
-
-        token_counts = defaultdict(lambda: defaultdict(int))
-        for field, values in context.iteritems():
-            field = field.lower()
-            if field == 'text':
-                # we only tokenize the base text field
-                values = itertools.chain(*[self._tokenize(force_unicode(v)) for v in values])
-            else:
-                values = [v.lower() for v in values]
-            for value in values:
-                if not value:
-                    continue
-                token_counts[field][value] += 1
-
-        for field, tokens in token_counts.iteritems():
-            for token, count in tokens.iteritems():
-                SearchToken.objects.create_or_update(
-                    document=document,
-                    token=token,
-                    field=field,
-                    values={
-                        'times_seen': F('times_seen') + count,
-                    },
-                    buffer=True,
-                )
-
-        return document
-
-
-=======
->>>>>>> 33760259
 class TagKeyManager(BaseManager):
     def _get_cache_key(self, project_id):
         return 'filterkey:all:%s' % project_id
