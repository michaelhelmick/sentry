--- conflicted
+++ resolved
@@ -1,4 +1,4 @@
-{% extends "sentry/layouts/base.html" %}
+{% extends "sentry/layout.html" %}
 
 {% load i18n %}
 {% load sentry_helpers %}
@@ -6,24 +6,14 @@
 {% block title %}{{ project.name }} | {{ block.super }}{% endblock %}
 
 {% block page_header %}
-<<<<<<< HEAD
-=======
     <div class="pull-right">
         <form action="{% url 'sentry-stream' project.team.slug project.slug %}" id="search">
             <input type="text" name="query" value="{% if query %}{{ query }}{% endif %}" placeholder="{% trans "Search query or event ID" %}" />
         </form>
     </div>
 
->>>>>>> 040c2e4f
     {{ block.super }}
-
-    <ul class="nav nav-tabs project-nav hidden-xs">
-        <li class="pull-right search">
-            <form>
-                <span class="icon-search"></span>
-                <input type="text" placeholder="Search: Unresolved Errors" class="form-control" />
-            </form>
-        </li>
+    <ul class="nav nav-tabs">
         <li class="active">
             <a href="{% url 'sentry-stream' project.team.slug project.slug %}">{% trans "Stream" %}</a>
         </li>
