{% extends "sentry/projects/manage.html" %}

{% load i18n %}
{% load sentry_helpers %}
{% load sentry_plugins %}

{% block title %}{% trans "Release Tracking" %} | {{ block.super }}{% endblock %}

{% block content %}
  <h2>{% trans "Release Tracking" %}</h2>

  <p>Configure release tracking for this project to automatically record new releases of your application.</p>

  {% if enabled_plugins or other_plugins %}

    <div class="box">
      <div class="box-header">
        <h3>{% trans "General" %}</h3>
      </div>
      <div class="box-content with-padding">
        <form method="POST">
          {% csrf_token %}
            <p>Your token is a unique secret which is used to generate deploy hook URLs. If a service becomes compromised, you should regenerate the token and re-configure any deploy hooks with the newly generated URL.</p>
            <p>
              <pre style="display:inline-block;margin-bottom:0" class="clippy">{{ token }}</pre>
              <button type="submit" class="btn btn-sm btn-danger" name="op" value="regenerate-token">Regenerate Token</button>
            </p>
        </form>
      </div>
    </div>

    {% for plugin, content in enabled_plugins %}
<<<<<<< HEAD
      <form method="POST">
        {% csrf_token %}
        <input type="hidden" name="plugin" value="{{ plugin.slug }}" />
        <div class="box">
          <div class="box-header">
            <h3>
              {{ plugin.get_title }}
              {% if plugin.can_disable %}
                <button type="submit" class="btn btn-sm btn-default" name="op" value="disable">Disable</button>
              {% endif %}
            </h3>
          </div>
          <div class="box-content with-padding">
            {{ content }}
            </form>
          </div>
        </div>
      </form>
    {% endfor %}

    {% if other_plugins %}
      <div class="box">
        <div class="box-header">
          <h3>{% trans "Inactive Integrations" %}</h3>
        </div>
        <div class="box-content with-padding">
          <ul class="integration-list">
            {% for plugin in other_plugins %}
              <li>
                <form method="POST">
                  {% csrf_token %}
                  <input type="hidden" name="op" value="enable" />
                  <input type="hidden" name="plugin" value="{{ plugin.slug }}" />
                  <button type="submit">{{ plugin.get_title }}</button>
                </form>
              </li>
            {% endfor %}
          </ul>
        </div>
=======
      <div class="integration-settings">
        <div class="page-header">
          <h3>{{ plugin.get_title }}</h3>
          {% if plugin.can_disable %}
            <form method="POST">
              {% csrf_token %}
              <input type="hidden" name="plugin" value="{{ plugin.slug }}" />
              <button type="submit" class="btn btn-small btn-default" name="op" value="disable">Disable</button>
            </form>
          {% endif %}
        </div>
        {{ content }}
      </div>
    {% endfor %}

    {% if other_plugins %}
      <div class="integration-settings">
        <div class="page-header">
          <h3>Inactive Integrations</h3>
        </div>

        <ul class="integration-list unstyled">
          {% for plugin in other_plugins %}
            <li>
              <form method="POST">
                {% csrf_token %}
                <input type="hidden" name="op" value="enable" />
                <input type="hidden" name="plugin" value="{{ plugin.slug }}" />
                <button type="submit">{{ plugin.get_title }}</button>
              </form>
            </li>
          {% endfor %}
        </ul>
>>>>>>> e7cd22a8
      </div>
    {% endif %}
  {% endif %}

<<<<<<< HEAD
  <div class="box">
    <div class="box-header">
      <h3>{% trans "API" %}</h3>
    </div>
    <div class="box-content with-padding">
      <p>You can notify Sentry when you release new versions of your application via our HTTP API.</p>

      <p>See the <a href="{% url 'sentry-api-0-help-section' 'releases' %}">Releases API documentation</a> for more information.</p>
    </div>
=======
  <div class="integration-settings">
    <div class="page-header">
      <h3>API</h3>
    </div>

    <p>You can notify Sentry when you release new versions of your application via our HTTP API.</p>

    <p>See the <a href="{% url 'sentry-api-0-help-section' 'releases' %}">Releases API documentation</a> for more information.</p>
>>>>>>> e7cd22a8
  </div>
{% endblock %}<|MERGE_RESOLUTION|>--- conflicted
+++ resolved
@@ -30,25 +30,22 @@
     </div>
 
     {% for plugin, content in enabled_plugins %}
-<<<<<<< HEAD
-      <form method="POST">
-        {% csrf_token %}
-        <input type="hidden" name="plugin" value="{{ plugin.slug }}" />
-        <div class="box">
-          <div class="box-header">
-            <h3>
-              {{ plugin.get_title }}
-              {% if plugin.can_disable %}
-                <button type="submit" class="btn btn-sm btn-default" name="op" value="disable">Disable</button>
-              {% endif %}
-            </h3>
-          </div>
-          <div class="box-content with-padding">
-            {{ content }}
+      <div class="box">
+        <div class="box-header">
+          {% if plugin.can_disable %}
+            <form method="POST" class="pull-right">
+              {% csrf_token %}
+              <input type="hidden" name="plugin" value="{{ plugin.slug }}" />
+              <button type="submit" class="btn btn-sm btn-default" name="op" value="disable">Disable</button>
             </form>
-          </div>
+          {% endif %}
+          <h3>{{ plugin.get_title }}</h3>
         </div>
-      </form>
+        <div class="box-content with-padding">
+          {{ content }}
+          </form>
+        </div>
+      </div>
     {% endfor %}
 
     {% if other_plugins %}
@@ -70,46 +67,10 @@
             {% endfor %}
           </ul>
         </div>
-=======
-      <div class="integration-settings">
-        <div class="page-header">
-          <h3>{{ plugin.get_title }}</h3>
-          {% if plugin.can_disable %}
-            <form method="POST">
-              {% csrf_token %}
-              <input type="hidden" name="plugin" value="{{ plugin.slug }}" />
-              <button type="submit" class="btn btn-small btn-default" name="op" value="disable">Disable</button>
-            </form>
-          {% endif %}
-        </div>
-        {{ content }}
-      </div>
-    {% endfor %}
-
-    {% if other_plugins %}
-      <div class="integration-settings">
-        <div class="page-header">
-          <h3>Inactive Integrations</h3>
-        </div>
-
-        <ul class="integration-list unstyled">
-          {% for plugin in other_plugins %}
-            <li>
-              <form method="POST">
-                {% csrf_token %}
-                <input type="hidden" name="op" value="enable" />
-                <input type="hidden" name="plugin" value="{{ plugin.slug }}" />
-                <button type="submit">{{ plugin.get_title }}</button>
-              </form>
-            </li>
-          {% endfor %}
-        </ul>
->>>>>>> e7cd22a8
       </div>
     {% endif %}
   {% endif %}
 
-<<<<<<< HEAD
   <div class="box">
     <div class="box-header">
       <h3>{% trans "API" %}</h3>
@@ -119,15 +80,5 @@
 
       <p>See the <a href="{% url 'sentry-api-0-help-section' 'releases' %}">Releases API documentation</a> for more information.</p>
     </div>
-=======
-  <div class="integration-settings">
-    <div class="page-header">
-      <h3>API</h3>
-    </div>
-
-    <p>You can notify Sentry when you release new versions of your application via our HTTP API.</p>
-
-    <p>See the <a href="{% url 'sentry-api-0-help-section' 'releases' %}">Releases API documentation</a> for more information.</p>
->>>>>>> e7cd22a8
   </div>
 {% endblock %}