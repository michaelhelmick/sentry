--- conflicted
+++ resolved
@@ -24,11 +24,7 @@
 class ProjectDetailsEndpoint(ProjectEndpoint):
     doc_section = DocSection.PROJECTS
 
-<<<<<<< HEAD
-    def get(self, request, organization_slug, project_slug):
-=======
     def get(self, request, project):
->>>>>>> 87398f51
         """
         Retrieve a project
 
@@ -37,14 +33,6 @@
             {method} {path}
 
         """
-<<<<<<< HEAD
-        project = Project.objects.get(
-            organization__slug=organization_slug,
-            slug=project_slug,
-        )
-
-=======
->>>>>>> 87398f51
         assert_perm(project, request.user, request.auth)
 
         data = serialize(project, request.user)
@@ -60,11 +48,7 @@
         return Response(data)
 
     @sudo_required
-<<<<<<< HEAD
-    def put(self, request, organization_slug, project_slug):
-=======
     def put(self, request, project):
->>>>>>> 87398f51
         """
         Update a project
 
@@ -79,14 +63,6 @@
             }}
 
         """
-<<<<<<< HEAD
-        project = Project.objects.get(
-            organization__slug=organization_slug,
-            slug=project_slug,
-        )
-
-=======
->>>>>>> 87398f51
         assert_perm(project, request.user, request.auth, access=MEMBER_ADMIN)
 
         serializer = ProjectSerializer(project, data=request.DATA, partial=True)
@@ -123,11 +99,7 @@
         return Response(serializer.errors, status=status.HTTP_400_BAD_REQUEST)
 
     @sudo_required
-<<<<<<< HEAD
-    def delete(self, request, organization_slug, project_slug):
-=======
     def delete(self, request, project):
->>>>>>> 87398f51
         """
         Delete a project
 
@@ -139,14 +111,6 @@
         However once deletion has begun the state of a project changes and will
         be hidden from most public views.
         """
-<<<<<<< HEAD
-        project = Project.objects.get(
-            organization__slug=organization_slug,
-            slug=project_slug,
-        )
-
-=======
->>>>>>> 87398f51
         if project.is_internal_project():
             return Response('{"error": "Cannot remove projects internally used by Sentry."}',
                             status=status.HTTP_403_FORBIDDEN)
