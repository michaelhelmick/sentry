"""
sentry.web.frontend.groups
~~~~~~~~~~~~~~~~~~~~~~~~~~

Contains views for the "Events" section of Sentry.

TODO: Move all events.py views into here, and rename this file to events.

:copyright: (c) 2010-2014 by the Sentry Team, see AUTHORS for more details.
:license: BSD, see LICENSE for more details.
"""
from __future__ import absolute_import, division

import re

from django.core.urlresolvers import reverse
from django.http import HttpRequest, HttpResponse, HttpResponseRedirect, Http404
from django.shortcuts import get_object_or_404
from django.utils import timezone

from sentry.api.serializers import serialize
from sentry.constants import (
    SORT_OPTIONS, MEMBER_USER
)
from sentry.db.models import create_or_update
from sentry.models import (
    Project, Group, GroupMeta, Event, Activity, TagKey, GroupSeen
)
from sentry.permissions import (
    can_admin_group, can_remove_group, can_create_projects
)
from sentry.plugins import plugins
from sentry.utils import json
from sentry.web.decorators import has_access, has_group_access, login_required
from sentry.web.forms import NewNoteForm
from sentry.web.helpers import render_to_response, group_is_public

uuid_re = re.compile(r'^[a-z0-9]{32}$', re.I)
event_re = re.compile(r'^(?P<event_id>[a-z0-9]{32})\$(?P<checksum>[a-z0-9]{32})$', re.I)


<<<<<<< HEAD
=======
def _get_group_list(request, project):
    query_kwargs = {
        'project': project,
    }

    status = request.GET.get('status', '0')
    if status:
        query_kwargs['status'] = int(status)

    if request.user.is_authenticated() and request.GET.get('bookmarks'):
        query_kwargs['bookmarked_by'] = request.user

    if request.user.is_authenticated() and request.GET.get('assigned'):
        query_kwargs['assigned_to'] = request.user

    sort_by = request.GET.get('sort') or request.session.get('streamsort')
    if sort_by is None:
        sort_by = DEFAULT_SORT_OPTION

    # Save last sort in session
    if sort_by != request.session.get('streamsort'):
        request.session['streamsort'] = sort_by

    query_kwargs['sort_by'] = sort_by

    tags = {}
    for tag_key in TagKey.objects.all_keys(project):
        if request.GET.get(tag_key):
            tags[tag_key] = request.GET[tag_key]

    if tags:
        query_kwargs['tags'] = tags
    else:
        query_kwargs['tags'] = {}

    date_from = request.GET.get('df')
    time_from = request.GET.get('tf')
    date_to = request.GET.get('dt')
    time_to = request.GET.get('tt')
    date_filter = request.GET.get('date_type')

    today = timezone.now()
    # date format is Y-m-d
    if any(x is not None for x in [date_from, time_from, date_to, time_to]):
        date_from, date_to = parse_date(date_from, time_from), parse_date(date_to, time_to)
    else:
        date_from = today - datetime.timedelta(days=5)
        date_to = None

    query_kwargs['date_from'] = date_from
    query_kwargs['date_to'] = date_to
    if date_filter:
        query_kwargs['date_filter'] = date_filter

    cursor = request.GET.get('cursor')
    if cursor:
        try:
            query_kwargs['cursor'] = Cursor.from_string(cursor)
        except ValueError:
            # XXX(dcramer): ideally we'd error, but this is an internal API so
            # we'd rather just throw it away
            logging.warn('Throwing away invalid cursor: %s', cursor)
    query_kwargs['limit'] = EVENTS_PER_PAGE

    query = request.GET.get('query', '')
    if query is not None:
        query_result = parse_query(query, request.user)
        # Disclaimer: the following code is disgusting
        if query_result.get('query'):
            query_kwargs['query'] = query_result['query']
        if query_result.get('tags'):
            query_kwargs['tags'].update(query_result['tags'])

    results = app.search.query(**query_kwargs)

    return {
        'event_list': results[:EVENTS_PER_PAGE],
        'date_from': date_from,
        'date_to': date_to,
        'today': today,
        'sort': sort_by,
        'date_type': date_filter,
        'next_cursor': results.next,
        'prev_cursor': results.prev,
    }


>>>>>>> 21c09e5e
def render_with_group_context(group, template, context, request=None,
                              event=None, is_public=False):
    context.update({
        'team': group.project.team,
        'organization': group.project.organization,
        'project': group.project,
        'group': group,
        'selectedGroup': serialize(group, request.user),
        'can_admin_event': can_admin_group(request.user, group),
        'can_remove_event': can_remove_group(request.user, group),
    })

    if event:
        if event.id:
            base_qs = group.event_set.exclude(id=event.id)
            try:
                next_event = base_qs.filter(datetime__gte=event.datetime).order_by('datetime')[0:1].get()
            except Event.DoesNotExist:
                next_event = None

            try:
                prev_event = base_qs.filter(datetime__lte=event.datetime).order_by('-datetime')[0:1].get()
            except Event.DoesNotExist:
                prev_event = None
        else:
            next_event = None
            prev_event = None

        if not is_public:
            extra_data = event.data.get('extra', {})
            if not isinstance(extra_data, dict):
                extra_data = {}

            context.update({
                'tags': event.get_tags(),
                'json_data': extra_data,
            })

        context.update({
            'event': event,
            'version_data': event.data.get('modules', None),
            'next_event': next_event,
            'prev_event': prev_event,
        })

    return render_to_response(template, context, request)


@login_required
def redirect_to_group(request, project_id, group_id):
    group = get_object_or_404(Group, id=group_id)

    return HttpResponseRedirect(reverse('sentry-group', kwargs={
        'project_id': group.project.slug,
        'organization_slug': group.project.organization.slug,
        'group_id': group.id,
    }))


@login_required
@has_access
def dashboard(request, organization, team):
    project_list = list(Project.objects.filter(team=team))

    if not project_list and can_create_projects(request.user, team=team):
        url = reverse('sentry-create-project', args=[team.organization.slug])
        return HttpResponseRedirect(url + '?team=' + team.slug)

    for project in project_list:
        project.team = team

    return render_to_response('sentry/dashboard.html', {
        'organization': team.organization,
        'team': team,
        'project_list': project_list,
    }, request)


@login_required
@has_access
def wall_display(request, organization, team):
    project_list = list(Project.objects.filter(team=team))

    for project in project_list:
        project.team = team

    return render_to_response('sentry/wall.html', {
        'team': team,
        'organization': team.organization,
        'project_list': project_list,
    }, request)


@login_required
@has_access
def group_list(request, organization, project):
    from sentry.api.endpoints.project_group_index import ProjectGroupIndexEndpoint

    m_request = HttpRequest()
    m_request.auth = None
    m_request.user = request.user
    m_request.META = request.META
    m_request.GET = request.GET.copy()
    m_request.GET.setdefault('query', 'is:unresolved')

    endpoint = ProjectGroupIndexEndpoint()
    response = endpoint.get(m_request, project_id=project.id)

    return render_to_response('sentry/groups/group_list.html', {
        'team': project.team,
        'organization': organization,
        'project': project,
        'event_list': response.data,
        'query': m_request.GET['query'],
        'SORT_OPTIONS': SORT_OPTIONS,
    }, request)


@has_group_access(allow_public=True)
def group(request, organization, project, group, event_id=None):
    # It's possible that a message would not be created under certain
    # circumstances (such as a post_save signal failing)
    if event_id:
        event = get_object_or_404(group.event_set, id=event_id)
    else:
        event = group.get_latest_event() or Event()

    Event.objects.bind_nodes([event], 'data')
    GroupMeta.objects.populate_cache([group])

    # bind params to group in case they get hit
    event.group = group
    event.project = project

    if request.POST.get('o') == 'note' and request.user.is_authenticated():
        add_note_form = NewNoteForm(request.POST)
        if add_note_form.is_valid():
            add_note_form.save(event, request.user)
            return HttpResponseRedirect(request.path)
    else:
        add_note_form = NewNoteForm()

    if project.has_access(request.user):
        # update that the user has seen this group
        create_or_update(
            GroupSeen,
            group=group,
            user=request.user,
            project=project,
            defaults={
                'last_seen': timezone.now(),
            }
        )

    activity_qs = Activity.objects.filter(
        group=group,
    ).order_by('-datetime').select_related('user')

    # filter out dupe activity items
    activity_items = set()
    activity = []
    for item in activity_qs[:20]:
        sig = (item.event_id, item.type, item.ident, item.user_id)
        # TODO: we could just generate a signature (hash(text)) for notes
        # so there's no special casing
        if item.type == Activity.NOTE:
            activity.append(item)
        elif sig not in activity_items:
            activity_items.add(sig)
            activity.append(item)

    activity.append(Activity(
        project=project, group=group, type=Activity.FIRST_SEEN,
        datetime=group.first_seen))

    # trim to latest 5
    activity = activity[:7]

    seen_by = sorted(filter(lambda ls: ls[0] != request.user and ls[0].email, [
        (gs.user, gs.last_seen)
        for gs in GroupSeen.objects.filter(
            group=group
        ).select_related('user')
    ]), key=lambda ls: ls[1], reverse=True)
    seen_by_extra = len(seen_by) - 5
    if seen_by_extra < 0:
        seen_by_extra = 0
    seen_by_faces = seen_by[:5]

    context = {
        'add_note_form': add_note_form,
        'page': 'details',
        'activity': activity,
        'seen_by': seen_by,
        'seen_by_faces': seen_by_faces,
        'seen_by_extra': seen_by_extra,
    }

    is_public = group_is_public(group, request.user)

    if is_public:
        template = 'sentry/groups/public_details.html'
        context['PROJECT_LIST'] = [project]
    else:
        template = 'sentry/groups/details.html'

    return render_with_group_context(
        group, template, context, request,
        event=event, is_public=is_public)


@has_group_access
def group_tag_list(request, organization, project, group):
    def percent(total, this):
        return int(this / total * 100)

    # O(N) db access
    tag_list = []
    for tag_key in TagKey.objects.filter(project=project, key__in=group.get_tags()):
        tag_list.append((tag_key, [
            (value, times_seen, percent(group.times_seen, times_seen))
            for (value, times_seen, first_seen, last_seen)
            in group.get_unique_tags(tag_key.key)[:5]
        ], group.get_unique_tags(tag_key.key).count()))

    return render_with_group_context(group, 'sentry/groups/tag_list.html', {
        'page': 'tag_list',
        'tag_list': tag_list,
    }, request)


@has_group_access
def group_tag_details(request, organization, project, group, tag_name):
    sort = request.GET.get('sort')
    if sort == 'date':
        order_by = '-last_seen'
    elif sort == 'new':
        order_by = '-first_seen'
    else:
        order_by = '-times_seen'

    return render_with_group_context(group, 'sentry/plugins/bases/tag/index.html', {
        'title': tag_name.replace('_', ' ').title(),
        'tag_name': tag_name,
        'unique_tags': group.get_unique_tags(tag_name, order_by=order_by),
        'page': 'tag_details',
    }, request)


@has_group_access
def group_event_list(request, organization, project, group):
    # TODO: we need the event data to bind after we limit
    event_list = group.event_set.all().order_by('-datetime')[:100]

    for event in event_list:
        event.project = project

    Event.objects.bind_nodes(event_list, 'data')

    return render_with_group_context(group, 'sentry/groups/event_list.html', {
        'event_list': event_list,
        'page': 'event_list',
    }, request)


@has_access(MEMBER_USER)
def group_event_details_json(request, organization, project, group_id, event_id_or_latest):
    group = get_object_or_404(Group, pk=group_id, project=project)

    if event_id_or_latest == 'latest':
        # It's possible that a message would not be created under certain
        # circumstances (such as a post_save signal failing)
        event = group.get_latest_event() or Event()
    else:
        event = get_object_or_404(group.event_set, pk=event_id_or_latest)

    Event.objects.bind_nodes([event], 'data')

    return HttpResponse(json.dumps(event.as_dict()), mimetype='application/json')


@login_required
@has_access(MEMBER_USER)
def group_plugin_action(request, organization, project, group_id, slug):
    group = get_object_or_404(Group, pk=group_id, project=project)

    try:
        plugin = plugins.get(slug)
    except KeyError:
        raise Http404('Plugin not found')

    GroupMeta.objects.populate_cache([group])

    response = plugin.get_view_response(request, group)
    if response:
        return response

    redirect = request.META.get('HTTP_REFERER') or reverse('sentry-stream', kwargs={
        'organization_slug': organization.slug,
        'project_id': group.project.slug
    })
    return HttpResponseRedirect(redirect)<|MERGE_RESOLUTION|>--- conflicted
+++ resolved
@@ -10,8 +10,6 @@
 :license: BSD, see LICENSE for more details.
 """
 from __future__ import absolute_import, division
-
-import re
 
 from django.core.urlresolvers import reverse
 from django.http import HttpRequest, HttpResponse, HttpResponseRedirect, Http404
@@ -35,100 +33,7 @@
 from sentry.web.forms import NewNoteForm
 from sentry.web.helpers import render_to_response, group_is_public
 
-uuid_re = re.compile(r'^[a-z0-9]{32}$', re.I)
-event_re = re.compile(r'^(?P<event_id>[a-z0-9]{32})\$(?P<checksum>[a-z0-9]{32})$', re.I)
-
-
-<<<<<<< HEAD
-=======
-def _get_group_list(request, project):
-    query_kwargs = {
-        'project': project,
-    }
-
-    status = request.GET.get('status', '0')
-    if status:
-        query_kwargs['status'] = int(status)
-
-    if request.user.is_authenticated() and request.GET.get('bookmarks'):
-        query_kwargs['bookmarked_by'] = request.user
-
-    if request.user.is_authenticated() and request.GET.get('assigned'):
-        query_kwargs['assigned_to'] = request.user
-
-    sort_by = request.GET.get('sort') or request.session.get('streamsort')
-    if sort_by is None:
-        sort_by = DEFAULT_SORT_OPTION
-
-    # Save last sort in session
-    if sort_by != request.session.get('streamsort'):
-        request.session['streamsort'] = sort_by
-
-    query_kwargs['sort_by'] = sort_by
-
-    tags = {}
-    for tag_key in TagKey.objects.all_keys(project):
-        if request.GET.get(tag_key):
-            tags[tag_key] = request.GET[tag_key]
-
-    if tags:
-        query_kwargs['tags'] = tags
-    else:
-        query_kwargs['tags'] = {}
-
-    date_from = request.GET.get('df')
-    time_from = request.GET.get('tf')
-    date_to = request.GET.get('dt')
-    time_to = request.GET.get('tt')
-    date_filter = request.GET.get('date_type')
-
-    today = timezone.now()
-    # date format is Y-m-d
-    if any(x is not None for x in [date_from, time_from, date_to, time_to]):
-        date_from, date_to = parse_date(date_from, time_from), parse_date(date_to, time_to)
-    else:
-        date_from = today - datetime.timedelta(days=5)
-        date_to = None
-
-    query_kwargs['date_from'] = date_from
-    query_kwargs['date_to'] = date_to
-    if date_filter:
-        query_kwargs['date_filter'] = date_filter
-
-    cursor = request.GET.get('cursor')
-    if cursor:
-        try:
-            query_kwargs['cursor'] = Cursor.from_string(cursor)
-        except ValueError:
-            # XXX(dcramer): ideally we'd error, but this is an internal API so
-            # we'd rather just throw it away
-            logging.warn('Throwing away invalid cursor: %s', cursor)
-    query_kwargs['limit'] = EVENTS_PER_PAGE
-
-    query = request.GET.get('query', '')
-    if query is not None:
-        query_result = parse_query(query, request.user)
-        # Disclaimer: the following code is disgusting
-        if query_result.get('query'):
-            query_kwargs['query'] = query_result['query']
-        if query_result.get('tags'):
-            query_kwargs['tags'].update(query_result['tags'])
-
-    results = app.search.query(**query_kwargs)
-
-    return {
-        'event_list': results[:EVENTS_PER_PAGE],
-        'date_from': date_from,
-        'date_to': date_to,
-        'today': today,
-        'sort': sort_by,
-        'date_type': date_filter,
-        'next_cursor': results.next,
-        'prev_cursor': results.prev,
-    }
-
-
->>>>>>> 21c09e5e
+
 def render_with_group_context(group, template, context, request=None,
                               event=None, is_public=False):
     context.update({
